//! Mappings between various encodings

use num::Float;

use crate::{
    qubit::{
        Pauli,
        PauliCode,
    },
    secnd::{
        Fermions,
        Orbital,
    },
    terms::SumRepr,
    Error,
    Terms,
};

/// Jordan-Wigner mapping.
///
/// This mapping is initialized with [`SumRepr<T,Fermions>`],
/// but implements [`Terms<T, PauliCode>`].  The standard way
/// of using it is presented in the following example.
///
/// # Examples
///
/// ```rust
/// use f2q::prelude::*;
///
/// let idx = 11;
/// let mut fermi_repr = SumRepr::new();
///
/// // Create orbital with qubit index 11
/// let p = Orbital::from_index(idx);
///
/// // Add it as one-electron interaction term to the sum with coefficient: 1.0
/// fermi_repr.add_term(Fermions::one_electron(p, p).unwrap(), 1.0);
///
/// // Map fermionic hamiltonian to a sum of Pauli strings
/// let mut pauli_repr = SumRepr::new();
/// JordanWigner::new(&fermi_repr).add_to(&mut pauli_repr);
///
/// // We should obtain the following two Pauli strings weights 0.5
/// let code_i0 = PauliCode::default();
/// let code_z0 = {
///     let mut code = PauliCode::default();
///     code.set(idx, Pauli::Z);
///     code
/// };
///
/// assert_eq!(pauli_repr.coeff(code_i0), 0.5);
/// assert_eq!(pauli_repr.coeff(code_z0), -0.5);
/// ```
pub struct JordanWigner<'a, T> {
    repr: &'a SumRepr<T, Fermions>,
}

impl<'a, T> JordanWigner<'a, T> {
    #[must_use]
    pub fn new(repr: &'a SumRepr<T, Fermions>) -> Self {
        Self {
            repr,
        }
    }
}

impl<'a, T> Terms<T, PauliCode> for JordanWigner<'a, T>
where
    T: Float,
{
    fn add_to(
        &mut self,
        repr: &mut SumRepr<T, PauliCode>,
    ) -> Result<(), Error> {
        for (&code, &coeff) in self.repr.as_map() {
            match code {
                Fermions::Offset => {
                    repr.add_term(PauliCode::default(), coeff);
                }
                Fermions::One {
                    cr,
                    an,
<<<<<<< HEAD
                } => one_electron(cr, an, coeff, repr),
                Fermions::Two {
                    cr,
                    an,
                } => two_electron(cr, an, coeff, repr),
=======
                } => one_electron(cr, an, coeff, repr)?,
                Integral::TwoElectron {
                    cr,
                    an,
                } => two_electron(cr, an, coeff, repr)?,
>>>>>>> 403fe40e
            }
        }

        Ok(())
    }
}

fn one_electron<T: Float>(
    cr: Orbital,
    an: Orbital,
    coeff: T,
    pauli_repr: &mut SumRepr<T, PauliCode>,
) -> Result<(), Error> {
    if cr == an {
<<<<<<< HEAD
        one_electron_pp(cr, an, coeff, pauli_repr);
    } else {
        one_electron_pq(cr, an, coeff, pauli_repr);
=======
        one_electron_pp(cr, an, coeff, pauli_repr)?;
    } else {
        one_electron_pq(cr, an, coeff, pauli_repr)?;
>>>>>>> 403fe40e
    }

    Ok(())
}

fn one_electron_pp<T: Float>(
    cr: Orbital,
    _an: Orbital,
    coeff: T,
    pauli_repr: &mut SumRepr<T, PauliCode>,
) -> Result<(), Error> {
    if cr.index() >= 64 {
        return Err(Error::PauliIndex {
            msg: "cr index out of bound".to_string(),
        });
    }

    let term = coeff
        * T::from(0.5).expect("cannot obtain floating point fraction: 0.5");

    let mut code = PauliCode::default();
    pauli_repr.add_term(code, term);

<<<<<<< HEAD
    code.set(cr.index(), Pauli::Z);
    pauli_repr.add_term(code, -term);
=======
    // SAFETY: We checked bounds above
    unsafe {
        code.set_unchecked(cr.index(), Pauli::Z);
    }
    pauli_repr.add(code, -term);

    Ok(())
>>>>>>> 403fe40e
}

fn one_electron_pq<T: Float>(
    cr: Orbital,
    an: Orbital,
    coeff: T,
    pauli_repr: &mut SumRepr<T, PauliCode>,
) -> Result<(), Error> {
    let term = coeff
        * T::from(0.5).expect("cannot obtain floating point fraction: 0.5");

    let mut code = PauliCode::default();

    if cr.index() >= 64 {
        return Err(Error::PauliIndex {
            msg: "cr index out of bound".to_string(),
        });
    }

    if an.index() >= 64 {
        return Err(Error::PauliIndex {
            msg: "an index out of bound".to_string(),
        });
    }

    // SAFETY:
    // We just checked if indices are within bound
    for i in cr.index() + 1..an.index() {
        unsafe {
            code.set_unchecked(i, Pauli::Z);
        }
    }
    unsafe {
        code.set_unchecked(cr.index(), Pauli::X);
        code.set_unchecked(an.index(), Pauli::X);
    }
    pauli_repr.add_term(code, term);

    unsafe {
        code.set_unchecked(cr.index(), Pauli::Y);
        code.set_unchecked(an.index(), Pauli::Y);
    }
<<<<<<< HEAD
    pauli_repr.add_term(code, term);
=======
    pauli_repr.add(code, term);

    Ok(())
>>>>>>> 403fe40e
}

fn two_electron<T: Float>(
    cr: (Orbital, Orbital),
    an: (Orbital, Orbital),
    coeff: T,
    pauli_repr: &mut SumRepr<T, PauliCode>,
) -> Result<(), Error> {
    let (p, q, r, s) = (cr.0.index(), cr.1.index(), an.0.index(), an.1.index());

    if p == s && q == r {
<<<<<<< HEAD
        two_electron_pq(p, q, coeff, pauli_repr);
    } else if q == r {
        two_electron_pqs(p, q, s, coeff, pauli_repr);
    } else {
        two_electron_pqrs(p, q, r, s, coeff, pauli_repr);
=======
        two_electron_pq(p, q, coeff, pauli_repr)?;
    } else if q == r {
        two_electron_pqs(p, q, s, coeff, pauli_repr)?;
    } else {
        two_electron_pqrs(p, q, r, s, coeff, pauli_repr)?;
>>>>>>> 403fe40e
    }

    Ok(())
}

fn two_electron_pq<T: Float>(
    p: usize,
    q: usize,
    coeff: T,
    pauli_repr: &mut SumRepr<T, PauliCode>,
) -> Result<(), Error> {
    if p >= 64 {
        return Err(Error::PauliIndex {
            msg: "p index out of bound".to_string(),
        });
    }

    if q >= 64 {
        return Err(Error::PauliIndex {
            msg: "q index out of bound".to_string(),
        });
    }

    let term = coeff
        * T::from(0.25).expect("cannot obtain floating point fraction: 0.25");

    let mut code = PauliCode::default();
    // I
    pauli_repr.add_term(code, term);

    // SAFETY: We just checked if indices are within bound
    unsafe {
        code.set_unchecked(p, Pauli::Z);
    }
    // Z_p
    pauli_repr.add_term(code, -term);
    unsafe {
        code.set_unchecked(p, Pauli::I);
        code.set_unchecked(q, Pauli::Z);
    }
    // Z_q
    pauli_repr.add_term(code, -term);
    unsafe {
        code.set_unchecked(p, Pauli::Z);
    }
    // Z_p Z_q
<<<<<<< HEAD
    pauli_repr.add_term(code, term);
=======
    pauli_repr.add(code, term);

    Ok(())
>>>>>>> 403fe40e
}

fn two_electron_pqs<T: Float>(
    p: usize,
    q: usize,
    s: usize,
    coeff: T,
    pauli_repr: &mut SumRepr<T, PauliCode>,
) -> Result<(), Error> {
    if p >= 64 {
        return Err(Error::PauliIndex {
            msg: "p index out of bound".to_string(),
        });
    }

    if q >= 64 {
        return Err(Error::PauliIndex {
            msg: "q index out of bound".to_string(),
        });
    }

    if s >= 64 {
        return Err(Error::PauliIndex {
            msg: "s index out of bound".to_string(),
        });
    }

    let term = coeff
        * T::from(0.25).expect("cannot obtain floating point fraction: 0.25");

    let mut code = PauliCode::default();
    // SAFETY: We just checked if indices are within bound
    for i in p + 1..s {
        unsafe {
            code.set_unchecked(i, Pauli::Z);
        }
    }
    unsafe {
        code.set_unchecked(p, Pauli::X);
        code.set_unchecked(s, Pauli::X);
    }
    pauli_repr.add_term(code, term);

    unsafe {
        code.set_unchecked(q, Pauli::Z);
    }
    pauli_repr.add_term(code, -term);

    unsafe {
        code.set_unchecked(p, Pauli::Y);
        code.set_unchecked(s, Pauli::Y);
    }
    pauli_repr.add_term(code, -term);

    unsafe {
        code.set_unchecked(q, Pauli::I);
    }
<<<<<<< HEAD
    pauli_repr.add_term(code, term);
=======
    pauli_repr.add(code, term);

    Ok(())
>>>>>>> 403fe40e
}

fn two_electron_pqrs<T: Float>(
    p: usize,
    q: usize,
    r: usize,
    s: usize,
    coeff: T,
    pauli_repr: &mut SumRepr<T, PauliCode>,
) -> Result<(), Error> {
    if p >= 64 {
        return Err(Error::PauliIndex {
            msg: "p index out of bound".to_string(),
        });
    }

    if q >= 64 {
        return Err(Error::PauliIndex {
            msg: "q index out of bound".to_string(),
        });
    }

    if r >= 64 {
        return Err(Error::PauliIndex {
            msg: "q index out of bound".to_string(),
        });
    }

    if s >= 64 {
        return Err(Error::PauliIndex {
            msg: "s index out of bound".to_string(),
        });
    }

    let term = coeff
        * T::from(0.125).expect("cannot obtain floating point fraction: 0.125");

    let mut code = PauliCode::default();

    // SAFETY: We just checked if indices are within bound
    for i in p + 1..q {
        unsafe {
            code.set_unchecked(i, Pauli::Z);
        }
    }
    for i in s + 1..r {
        unsafe {
            code.set_unchecked(i, Pauli::Z);
        }
    }

    unsafe {
        code.set_unchecked(p, Pauli::X);
        code.set_unchecked(q, Pauli::X);
        code.set_unchecked(r, Pauli::X);
        code.set_unchecked(s, Pauli::X);
    }
    pauli_repr.add_term(code, term);

    unsafe {
        code.set_unchecked(p, Pauli::X);
        code.set_unchecked(q, Pauli::X);
        code.set_unchecked(r, Pauli::Y);
        code.set_unchecked(s, Pauli::Y);
    }
    pauli_repr.add_term(code, -term);

    unsafe {
        code.set_unchecked(p, Pauli::X);
        code.set_unchecked(q, Pauli::Y);
        code.set_unchecked(r, Pauli::X);
        code.set_unchecked(s, Pauli::Y);
    }
    pauli_repr.add_term(code, term);

    unsafe {
        code.set_unchecked(p, Pauli::Y);
        code.set_unchecked(q, Pauli::X);
        code.set_unchecked(r, Pauli::X);
        code.set_unchecked(s, Pauli::Y);
    }
    pauli_repr.add_term(code, term);

    unsafe {
        code.set_unchecked(p, Pauli::Y);
        code.set_unchecked(q, Pauli::X);
        code.set_unchecked(r, Pauli::Y);
        code.set_unchecked(s, Pauli::X);
    }
    pauli_repr.add_term(code, term);

    unsafe {
        code.set_unchecked(p, Pauli::Y);
        code.set_unchecked(q, Pauli::Y);
        code.set_unchecked(r, Pauli::X);
        code.set_unchecked(s, Pauli::X);
    }
    pauli_repr.add_term(code, -term);

    unsafe {
        code.set_unchecked(p, Pauli::X);
        code.set_unchecked(q, Pauli::Y);
        code.set_unchecked(r, Pauli::Y);
        code.set_unchecked(s, Pauli::X);
    }
    pauli_repr.add_term(code, term);

    unsafe {
        code.set_unchecked(p, Pauli::Y);
        code.set_unchecked(q, Pauli::Y);
        code.set_unchecked(r, Pauli::Y);
        code.set_unchecked(s, Pauli::Y);
    }
<<<<<<< HEAD
    pauli_repr.add_term(code, term);
=======
    pauli_repr.add(code, term);

    Ok(())
>>>>>>> 403fe40e
}<|MERGE_RESOLUTION|>--- conflicted
+++ resolved
@@ -80,19 +80,11 @@
                 Fermions::One {
                     cr,
                     an,
-<<<<<<< HEAD
-                } => one_electron(cr, an, coeff, repr),
+                } => one_electron(cr, an, coeff, repr)?,
                 Fermions::Two {
                     cr,
                     an,
-                } => two_electron(cr, an, coeff, repr),
-=======
-                } => one_electron(cr, an, coeff, repr)?,
-                Integral::TwoElectron {
-                    cr,
-                    an,
                 } => two_electron(cr, an, coeff, repr)?,
->>>>>>> 403fe40e
             }
         }
 
@@ -107,15 +99,9 @@
     pauli_repr: &mut SumRepr<T, PauliCode>,
 ) -> Result<(), Error> {
     if cr == an {
-<<<<<<< HEAD
-        one_electron_pp(cr, an, coeff, pauli_repr);
-    } else {
-        one_electron_pq(cr, an, coeff, pauli_repr);
-=======
         one_electron_pp(cr, an, coeff, pauli_repr)?;
     } else {
         one_electron_pq(cr, an, coeff, pauli_repr)?;
->>>>>>> 403fe40e
     }
 
     Ok(())
@@ -139,18 +125,10 @@
     let mut code = PauliCode::default();
     pauli_repr.add_term(code, term);
 
-<<<<<<< HEAD
     code.set(cr.index(), Pauli::Z);
     pauli_repr.add_term(code, -term);
-=======
-    // SAFETY: We checked bounds above
-    unsafe {
-        code.set_unchecked(cr.index(), Pauli::Z);
-    }
-    pauli_repr.add(code, -term);
-
-    Ok(())
->>>>>>> 403fe40e
+
+    Ok(())
 }
 
 fn one_electron_pq<T: Float>(
@@ -193,13 +171,9 @@
         code.set_unchecked(cr.index(), Pauli::Y);
         code.set_unchecked(an.index(), Pauli::Y);
     }
-<<<<<<< HEAD
-    pauli_repr.add_term(code, term);
-=======
-    pauli_repr.add(code, term);
-
-    Ok(())
->>>>>>> 403fe40e
+    pauli_repr.add_term(code, term);
+
+    Ok(())
 }
 
 fn two_electron<T: Float>(
@@ -211,19 +185,11 @@
     let (p, q, r, s) = (cr.0.index(), cr.1.index(), an.0.index(), an.1.index());
 
     if p == s && q == r {
-<<<<<<< HEAD
-        two_electron_pq(p, q, coeff, pauli_repr);
-    } else if q == r {
-        two_electron_pqs(p, q, s, coeff, pauli_repr);
-    } else {
-        two_electron_pqrs(p, q, r, s, coeff, pauli_repr);
-=======
         two_electron_pq(p, q, coeff, pauli_repr)?;
     } else if q == r {
         two_electron_pqs(p, q, s, coeff, pauli_repr)?;
     } else {
         two_electron_pqrs(p, q, r, s, coeff, pauli_repr)?;
->>>>>>> 403fe40e
     }
 
     Ok(())
@@ -270,13 +236,9 @@
         code.set_unchecked(p, Pauli::Z);
     }
     // Z_p Z_q
-<<<<<<< HEAD
-    pauli_repr.add_term(code, term);
-=======
-    pauli_repr.add(code, term);
-
-    Ok(())
->>>>>>> 403fe40e
+    pauli_repr.add_term(code, term);
+
+    Ok(())
 }
 
 fn two_electron_pqs<T: Float>(
@@ -334,13 +296,9 @@
     unsafe {
         code.set_unchecked(q, Pauli::I);
     }
-<<<<<<< HEAD
-    pauli_repr.add_term(code, term);
-=======
-    pauli_repr.add(code, term);
-
-    Ok(())
->>>>>>> 403fe40e
+    pauli_repr.add_term(code, term);
+
+    Ok(())
 }
 
 fn two_electron_pqrs<T: Float>(
@@ -454,11 +412,7 @@
         code.set_unchecked(r, Pauli::Y);
         code.set_unchecked(s, Pauli::Y);
     }
-<<<<<<< HEAD
-    pauli_repr.add_term(code, term);
-=======
-    pauli_repr.add(code, term);
-
-    Ok(())
->>>>>>> 403fe40e
+    pauli_repr.add_term(code, term);
+
+    Ok(())
 }